name: xarray_filters_py27
channels:
 - defaults
 - conda-forge # essential for rasterio on osx
dependencies:
 - python=2.7
 - dask
 - funcsigs
 - numba
 - numpy
 - pandas
 - pytest
 - pytest-cov
 - scikit-learn
 - xarray
 - six
<<<<<<< HEAD
 - pip:
    - "--editable=git+https://github.com/dask/dask-ml.git@master#egg=dask-ml_master"
=======
 - attrs
 - conda-forge::rasterio
 - conda-forge::gdal=2.1.*
>>>>>>> 5154eecd
<|MERGE_RESOLUTION|>--- conflicted
+++ resolved
@@ -14,11 +14,8 @@
  - scikit-learn
  - xarray
  - six
-<<<<<<< HEAD
- - pip:
-    - "--editable=git+https://github.com/dask/dask-ml.git@master#egg=dask-ml_master"
-=======
  - attrs
  - conda-forge::rasterio
  - conda-forge::gdal=2.1.*
->>>>>>> 5154eecd
+ - pip:
+    - "--editable=git+https://github.com/dask/dask-ml.git@master#egg=dask-ml_master"